--- conflicted
+++ resolved
@@ -579,15 +579,12 @@
         self.additional_xy_data = {}
         self.plot_text = {}
         self.set_titles = True
-<<<<<<< HEAD
-        self.figsize=(10,10)
+
         self.subplot_layout = 'vertical'
         self.wspace = 0.02
         self.hspace = 0.15
         self.fonttype = 'serif'
-=======
         self.figsize=(8,5)
->>>>>>> 9e075e1d
         
         for key in input_parameters.keys():
             if hasattr(self,str.lower(key)):
@@ -697,11 +694,7 @@
             plt.text(sxy[0],sxy[1]+0.005,
             '|a|=%1i'%scalebar_size,
             fontsize=10)
-<<<<<<< HEAD
-
-=======
-#            print sxy,scalebar_size
->>>>>>> 9e075e1d
+
         ax1 = plt.gca()
         
         for i,e in enumerate(recs):
@@ -809,18 +802,12 @@
         self.levels = np.linspace(zmin,zmax,self.n_levels)
         
         x,y = self.x,self.y
-<<<<<<< HEAD
 #        if self.figsize is None:
 #            ar = ((float(s1)/float(s2))*((np.amax(y) - np.amin(y))/(np.amax(x) - np.amin(x))))**0.9
 #            self.figsize=(10,10*ar)
         plt.figure(figsize=self.figsize)
         
-=======
-        ar = ((float(s1)/float(s2))*((np.amax(y) - np.amin(y))/(np.amax(x) - np.amin(x))))**0.9
-
-        plt.figure(figsize=(self.figsize[0],self.figsize[1]))
-
->>>>>>> 9e075e1d
+
         plt.subplot(s1,s2,1)
 
         if plot_aniso:
@@ -897,7 +884,6 @@
         plot location map of all stations.        
         
         """
-<<<<<<< HEAD
         return
 
 def update_scale(z,scale):
@@ -922,8 +908,7 @@
     ax3.spines["bottom"].set_visible(True)
     
     return ax3
-=======
->>>>>>> 9e075e1d
+
         
 
 class Plot_profile():
@@ -943,14 +928,7 @@
         self.xlim = {'minmax':[0.1,1000],
                      'aniso':[0,20],
                      'strike':[0,180]}
-<<<<<<< HEAD
-        self.fonttype = 'sans-serif'
-        self.label_fontsize = 8
-        self.title_fontsize = 12
-        self.horizon_list = []
-        self.horizon_dict = {}                     
-        
-=======
+
         self.ylim = [6,0]
         self.modelno = Model_suite.modelno
         self.modeltype = 'model'
@@ -980,7 +958,6 @@
         self.input_parameters = input_parameters
 
         # set attributes from keyword arguments          
->>>>>>> 9e075e1d
         for key in input_parameters.keys():
             if hasattr(self,key):
                 setattr(self,key,input_parameters[key])
@@ -1111,7 +1088,6 @@
                                          plot_inmodel=plot_inmodel,
                                          additional_data = additional_data)
     
-<<<<<<< HEAD
                 data_list.append(Model.models[modelno-1])
                 if plot_inmodel:
                     if len(self.Model_suite.inmodel_list) > 0:
@@ -1180,53 +1156,11 @@
                         elev = ed.get_elevation(Model.x,Model.y,h)
                         elev = p1dp.update_scale(elev,horizon_zscale)
                         plt.plot(plt.xlim(),[elev]*2) 
-=======
->>>>>>> 9e075e1d
+
                 if additional_data is not None:
 #                    print "plotting additional data"
                     plt.plot(additional_data[i][:,0],additional_data[i][:,1],lw=0.1)
                 if i != 0:
-<<<<<<< HEAD
-                    ax.set_yticklabels([])
-
-                for axn,p in axes:
-                    axn.xaxis.label.set_color(p.get_color())
-                    axn.tick_params(axis='x', colors=p.get_color())
-                    axn.spines['bottom'].set_color(p.get_color())
-                if self.title_type == 'station':
-                    title = plt.title(self.Model_suite.model_list[i].station)
-                elif self.title_type == 'multiple':
-                    title = plt.title(self.titles[i])
-
-#                    if yl:
-#                        ylab = axn.set_ylabel('Depth, km')
-#                        ylab.set_fontproperties(self.font)
-#                        yl = False
-                elif self.title_type == 'single':
-                    if i == 0:
-                        if type(parameter) == list:
-                            titlestring = ' and '.join([self.titles[p] for p in parameter])
-                        else: titlestring = self.titles[parameter]
-                        title = plt.title(titlestring,ha='left')
-                        title.set_fontproperties(self.font)
-                        title.set_fontsize(self.title_fontsize)
-                if i == 0:
-                    for label in axn.get_yticklabels():
-                        label.set_fontproperties(self.font)
-                        label.set_fontsize(self.label_fontsize)
-
-                try:
-                    title.set_fontproperties(self.font)
-                    title.set_fontsize(self.title_fontsize)
-                except: pass
-
-            except IndexError:
-                print "station omitted"
-
-
-            
-#        self.profile_x = profile_x_buf
-=======
                     axes[0][0].set_yticklabels([])
                 for ax,p in axes:
                     ax.xaxis.label.set_color(p.get_color())
@@ -1257,7 +1191,6 @@
 #                        title = plt.title(self.Model_suite.model_list[i].station)
 #                    title.set_fontproperties(self.font)
             plt.subplots_adjust(**self.subplot_dict)
->>>>>>> 9e075e1d
         
     def plot_location_map(self):
         """
