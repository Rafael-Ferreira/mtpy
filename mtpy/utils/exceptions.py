--- conflicted
+++ resolved
@@ -49,13 +49,11 @@
 class MTpyError_occam( Exception ):
     pass
 
-<<<<<<< HEAD
 class MTpyError_parameter_number( Exception ):
     pass
 
 class MTpyError_processing( Exception ):
     pass
-=======
+
 class MTpyError_module_import( Exception ):
-    pass
->>>>>>> b899fa29
+    pass